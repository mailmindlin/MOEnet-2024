from typing import TYPE_CHECKING, Literal, Annotated, Union, TypeVar, Callable
from pydantic import RootModel, BaseModel, Field, Discriminator, Tag
from pathlib import Path
import enum, abc
# Import for conversions
import numpy as np
from scipy.spatial.transform import Rotation
import tempfile
try:
    from . import geom, common
except ImportError:
    import geom, common
if TYPE_CHECKING:
    import robotpy_apriltag
    import depthai as dai

FLIP_SAI = True
"We're supposed to flip SAI coordinates, but idk"

class AprilTagFamily(enum.StrEnum):
    TAG_16H5 = 'tag16h5'
    TAG_25H9 = 'tag25h9'
    TAG_36H10 = 'tag36h10'
    TAG_36H11 = 'tag36h11'
    TAG_CIR21H7 = 'tagCircle21h7'
    TAG_STAND41H12 = 'tagStandard41h12'

    def as_dai(self) -> 'dai.AprilTagConfig.Family':
        match self:
            case AprilTagFamily.TAG_16H5:
                return dai.AprilTagConfig.Family.TAG_16H5
            case AprilTagFamily.TAG_25H9:
                return dai.AprilTagConfig.Family.TAG_25H9
            case AprilTagFamily.TAG_36H10:
                return dai.AprilTagConfig.Family.TAG_36H10
            case AprilTagFamily.TAG_36H11:
                return dai.AprilTagConfig.Family.TAG_36H11
            case AprilTagFamily.TAG_CIR21H7:
                return dai.AprilTagConfig.Family.TAG_CIR21H7
            case AprilTagFamily.TAG_STAND41H12:
                return dai.AprilTagConfig.Family.TAG_STAND41H12
            case _:
                raise ValueError(f'Unknown AprilTag family {self}')

class AprilTagBase(abc.ABC):
    id: int

    def to_wpilib(self) -> 'robotpy_apriltag.AprilTag':
        pass
    @abc.abstractmethod
    def to_wpi(self) -> 'AprilTagWpi':
        assert isinstance(self, AprilTagWpi)
        return self
    @abc.abstractmethod
    def to_sai(self, tagFamily: AprilTagFamily, tagSize: float) -> 'AprilTagSai':
        "Convert to SpectacularAI format"
        assert isinstance(self, AprilTagSai)
        return self

class AprilTagSai(BaseModel, AprilTagBase):
    id: int = Field(description="AprilTag id", ge=0)
    size: float = Field(description="Tag size (meters)", ge=0, allow_inf_nan=False)
    family: AprilTagFamily = Field(description="Tag family")
    tagToWorld: common.Mat44
    def get_sai_matrix(self) -> np.ndarray:
        return np.asarray(self.tagToWorld)
    def to_wpi(self) -> 'AprilTagWpi':
        matrix = np.asarray(self.tagToWorld, dtype=float)

        r_matrix = matrix[:3, :3]
        [x,y,z] = matrix[:3,3]

        r = Rotation.from_matrix(r_matrix)
        [i, j, k, w] = r.as_quat()

        position = geom.Translation3d(x, y, z)
        rotation = geom.Rotation3d(geom.Quaternion(w, i, j, k))#TODO: we might be able to the matrix constructor

        tagToField = geom.Transform3d(position, rotation)
        fieldToTag = tagToField.inverse() if FLIP_SAI else fieldToTag
        return AprilTagWpi(
            ID=self.id,
            pose=geom.Pose3d(fieldToTag.translation(), fieldToTag.rotation())
        )

    def to_sai(self, tagFamily: AprilTagFamily, tagSize: float) -> 'AprilTagSai':
        return self

AprilTagJsonSai = RootModel[list[AprilTagSai]]

class FieldLayout(BaseModel):
    length: float = Field(description="Field length (meters)")
    width: float = Field(description="Field width (meters)")

class AprilTagWpi(BaseModel):
    "A single AprilTag definition (WPI format)"

    @staticmethod
    def from_wpilib(src: 'robotpy_apriltag.AprilTag') -> 'AprilTagWpi':
        return AprilTagWpi(
            ID=src.ID,
            pose=src.pose,
        )
    
    ID: int = Field(description="AprilTag id", ge=0)
    pose: geom.Pose3d = Field(description="AprilTag pose, in field-space (field->tag)")
    def to_wpilib(self) -> 'robotpy_apriltag.AprilTag':
        import robotpy_apriltag
        res = robotpy_apriltag.AprilTag()
        res.ID = self.ID
        res.pose = self.pose
        return res
    
    def to_wpi(self) -> 'AprilTagWpi':
        return self
    def to_sai(self, tagFamily: AprilTagFamily, tagSize: float) -> AprilTagSai:
        fieldToTag = geom.Transform3d(self.pose.translation(), self.pose.rotation())
        tagToField = fieldToTag.inverse() if FLIP_SAI else fieldToTag
        position = tagToField.translation()
        orientation = tagToField.rotation().getQuaternion()
        x, y, z = position.x, position.y, position.z
        i, j, k, w = orientation.X(), orientation.Y(), orientation.Z(), orientation.W()

        # create rotation matrix
        r = Rotation.from_quat([i, j, k, w])
        r_matrix = r.as_matrix()

        # create homogenous matrix
        matrix = np.eye(4) # 4x4 identity matrix
        matrix[:3, :3] = r_matrix # first 3 in rows and columns
        matrix[:3, 3] = [x, y, z] # first 3 in rows, last in columns
        return AprilTagSai(
            id=self.ID,
            size=tagSize,
            family=tagFamily,
            tagToWorld=matrix
        )

class AprilTagJsonWpi(BaseModel):
    "Format of WPIlib AprilTag JSON files"
    field: FieldLayout
    tags: list[AprilTagWpi]


class _AprilTagField(BaseModel):
    format: Literal["wpi", "sai"]

    @classmethod
    def from_wpilib(field: Union['robotpy_apriltag.AprilTagFieldLayout', 'robotpy_apriltag.AprilTagField']) -> '_AprilTagField':
        if isinstance(field):
            pass

    def _resolve_path(self, base: Path | None, relpart: Path) -> Path:
        from util.path import resolve_path
        return resolve_path(base, relpart)
    
    def resolve(self, base: Path | None = None) -> '_AprilTagField':
        "Resolve path references (if any) relative to a base folder"
        return self
    
    # def as_inline_sai(self, base: Path | None = None) -> 'AprilTagFieldInlineSai':
    #     return self.load(base).as_inline_sai()
    
    # def as_inline_wpi(self, base: Path | None = None) -> 'AprilTagFieldInlineWpi':
    #     return self.load(base).as_inline_wpi()

    def validate(self, base: Path | None):
        "Validate that this has valid field data"
        self.model_validate(self)
    
    def convert(self, target: 'F', base: Path, tempdir: Callable[[], Path]) -> 'F':
        "Convert to another AprilTagField type"
        if isinstance(self, target):
            return self
        
        # Which transforms do we need to do?
        need_load = False
        need_store = False
        if issubclass(target, _AprilTagFieldInline):
            need_load = True
        if issubclass(target, _AprilTagFieldRef):
            need_store = True
        
        # Get target format
        if issubclass(target, _AprilTagFieldSai):
            target_format = 'sai'
        elif issubclass(target, _AprilTagFieldWpi):
            target_format = 'wpi'
        else:
            # If not specified, don't convert
            target_format = None
        if need_store and (target_format is not None) and (self.format != target_format):
            need_load = True
<<<<<<< HEAD
        # print(f"Src={type(self).__name__}, dst={target.__name__}, need_load={need_load}, need_store={need_store}, target_format={target_format}")
=======
>>>>>>> cb04f91e

        current = self
        if need_load:
            current = self.load(base)
        
        # Convert type
        if target_format in (current.format, None):
            # No conversion needed
            pass
        elif target_format == 'sai':
            current = current.as_inline_sai()
        elif target_format == 'wpi':
            current = current.as_inline_wpi()
        else:
            raise ValueError()
        
        if need_store:
            current = current.store(tempdir)
        
        return current
    
    @abc.abstractmethod
    def store(self, tempdir: Callable[[], Path]) -> 'AprilTagFieldRef':
        pass

    def load(self, base: Path | None = None) -> 'AprilTagFieldInline':
        raise NotImplementedError()

class _AprilTagFieldWpi(_AprilTagField, abc.ABC):
    "WPI-format AprilTag data"
    format: Literal["wpi"] = Field(default_factory=lambda: 'wpi')

class _AprilTagFieldSai(_AprilTagField, abc.ABC):
    "SpectacularAI-format AprilTag data"
    format: Literal["sai"] = Field(default_factory=lambda: 'sai')

class _AprilTagFieldInline(_AprilTagField, abc.ABC):
    "Inline AprilTag info"
    field: FieldLayout = Field(description="Field size")
    def load(self, base: Path | None = None) -> 'AprilTagFieldInline':
        return self
    
    def to_wpilib(self) -> 'robotpy_apriltag.AprilTagFieldLayout':
        return self.as_inline_wpi().to_wpilib()

class _AprilTagFieldRef(_AprilTagField, abc.ABC):
    "Reference to an AprilTag JSON file"
    path: Path = Field(description="Path to AprilTag configuration")

    def validate(self, base: Path | None):
        super().validate(base)
        self._load_data(base)
    
    def store(self, tempdir: Callable[[], Path]) -> '_AprilTagFieldRef':
        return self
    
    def resolve(self, base: Path | None = None) -> '_AprilTagFieldRef':
        return self.model_copy(
            update=dict(
                path=self._resolve_path(base, self.path)
            )
        )
    
    def _load_raw(self, base: Path | None = None) -> str:
        "Load raw JSON"
        res_path = self._resolve_path(base, self.path)
        with open(res_path, 'r') as f:
            return f.read()
    
    @abc.abstractmethod
    def _load_data(self, base: Path | None = None):
        pass


class AprilTagFieldInlineWpi(_AprilTagFieldInline, _AprilTagFieldWpi):
    "Inline AprilTag config (WPI format)"
    format: Literal["wpi"] = Field(default_factory=lambda: 'wpi')
    tags: list[AprilTagWpi] = Field(description="AprilTags (WPI format)")
    tagFamily: AprilTagFamily = Field(description="AprilTag family")
    tagSize: float = Field(description="AprilTag side length, in meters")

    @staticmethod
    def from_wpilib(field: Union['robotpy_apriltag.AprilTagFieldLayout', 'robotpy_apriltag.AprilTagField']) -> 'AprilTagFieldInlineWpi':
        pass
    def as_inline_sai(self, path: Path | None = None) -> 'AprilTagFieldInlineSai':
        return AprilTagFieldInlineSai(
            field=self.field,
            tags=[
                tag.to_sai(self.tagFamily, self.tagSize)
                for tag in self.tags
            ]
        )
    def as_inline_wpi(self, path: Path | None = None) -> 'AprilTagFieldInlineWpi':
        return self
    
    def store(self, tempdir: Callable[[], Path]) -> 'AprilTagFieldRefWpi':
        with tempfile.NamedTemporaryFile(
            mode='w',
            dir=tempdir(),
            delete=False,
            prefix='apriltag_',
            suffix='.json',
        ) as f:
            path = Path(f.name)
            pass
        return AprilTagFieldRefWpi(
            path=path,
            tagFamily=self.tagFamily,
            tagSize=self.tagSize,
        )

    def to_wpilib(self) -> 'robotpy_apriltag.AprilTagFieldLayout':
        from robotpy_apriltag import AprilTagFieldLayout
        return AprilTagFieldLayout(
            [
                tag.to_wpilib()
                for tag in self.tags
            ],
            self.field.length,
            self.field.width,
        )


class AprilTagFieldInlineSai(_AprilTagFieldInline, _AprilTagFieldSai):
    "Inline AprilTag config (SAI format)"
    format: Literal["sai"] = Field(default_factory=lambda: 'sai')
    tags: list[AprilTagSai] = Field(description="AprilTags (SAI format)")
    def as_inline_sai(self, path: Path | None = None):
        return self

    def as_inline_wpi(self, path: Path | None = None) -> 'AprilTagFieldInlineWpi':
        if len(self.tags) == 0:
            family = AprilTagFamily.TAG_16H5
            size = 1.0
        else:
            family = self.tags[0].family
            size = self.tags[0].size
        tags = list()
        for tag in self.tags:
            assert tag.family == family
            assert (tag.size - size) < 1e-6
            tags.append(tag.to_wpi())
        
        return AprilTagFieldInlineWpi(
            field=self.field,
            tags=tags,
            tagFamily=family,
            tagSize=size,
        )
    
    def store(self, base) -> 'AprilTagFieldRefSai':
        pass


class AprilTagFieldRefWpi(_AprilTagFieldRef, _AprilTagFieldWpi):
    "Reference to an AprilTag JSON file (in WPIlib format)"
    format: Literal["wpi"] = Field(default_factory=lambda: 'wpi')
    tagFamily: AprilTagFamily = Field(description="AprilTag family")
    tagSize: float = Field(description="AprilTag side length, in meters")

    def load(self, base: Path | None = None) -> AprilTagFieldInlineWpi:
        data = self._load_data(base)
        return AprilTagFieldInlineWpi(
            format='wpi',
            field=data.field,
            tags=data.tags,
            tagFamily=self.tagFamily,
            tagSize=self.tagSize,
        )
    
    def _load_data(self, base: Path | None = None):
        text = self._load_raw(base)
        data = AprilTagJsonWpi.model_validate_json(text)
        return data

class AprilTagFieldRefSai(_AprilTagFieldRef, _AprilTagFieldSai):
    "Reference to an AprilTag JSON file (in SpectacularAI format)"
    format: Literal["sai"] = Field(default_factory=lambda: 'sai')
    field: FieldLayout

    def load(self, base: Path | None = None) -> 'AprilTagFieldInlineSai':
        data = self._load_data(base)
        return AprilTagFieldInlineSai(
            field=self.field,
            tags=data,
        )
    
    def _load_data(self, base: Path | None = None):
        text = self._load_raw(base)
        data = AprilTagJsonSai.model_validate_json(text)
        return data


class AprilTagFieldNamedWpilib(enum.StrEnum):
    "Named AprilTag field"
    FRC_2022 = "2022RapidReact"
    FRC_2023 = "2023ChargedUp"
    FRC_2024 = "2024Crescendo"
    def as_wpilib(self):
        "Get associated wpilib AprilTagField"
        from robotpy_apriltag import AprilTagField
        match self:
            case AprilTagFieldNamedWpilib.FRC_2022:
                return AprilTagField.k2022RapidReact
            case AprilTagFieldNamedWpilib.FRC_2023:
                return AprilTagField.k2023ChargedUp
            case AprilTagFieldNamedWpilib.FRC_2024:
                return AprilTagField.k2024Crescendo
    def tagFamily(self):
        match self:
            case AprilTagFieldNamedWpilib.FRC_2022:
                return AprilTagFamily.TAG_16H5
            case AprilTagFieldNamedWpilib.FRC_2023:
                return AprilTagFamily.TAG_16H5
            case AprilTagFieldNamedWpilib.FRC_2024:
                return AprilTagFamily.TAG_36H11
    def tagSize(self):
        from wpimath.units import inchesToMeters
        match self:
            case AprilTagFieldNamedWpilib.FRC_2022:
                return inchesToMeters(6)
            case AprilTagFieldNamedWpilib.FRC_2023:
                return inchesToMeters(6)
            case AprilTagFieldNamedWpilib.FRC_2024:
                return inchesToMeters(6.5)
            
    def load_wpilib(self):
        from robotpy_apriltag import loadAprilTagLayoutField
        return loadAprilTagLayoutField(self.as_wpilib())
    
    def load(self, *args) -> AprilTagFieldInlineWpi:
        field_wpilib = self.load_wpilib()
        return AprilTagFieldInlineWpi(
            field=FieldLayout(
                length=field_wpilib.getFieldLength(),
                width=field_wpilib.getFieldWidth(),
            ),
            tags=[
                AprilTagWpi.from_wpilib(tag)
                for tag in field_wpilib.getTags()
            ],
            tagFamily=self.tagFamily(),
            tagSize=self.tagSize(),
        )

# ===== Annotated types =====

AprilTagFieldInline = Annotated[
    Union[
        Annotated[AprilTagFieldInlineWpi, Tag("wpi")],
        Annotated[AprilTagFieldInlineSai, Tag("sai")],
    ],
    Discriminator("format")
]

AprilTagFieldRef = Annotated[
    Union[
        Annotated[AprilTagFieldRefWpi, Tag("frc")],
        Annotated[AprilTagFieldRefSai, Tag("sai")],
    ],
    Discriminator("format")
]

AprilTagField = Union[
    AprilTagFieldRef,
    AprilTagFieldInline,
    AprilTagFieldNamedWpilib,
]
"Any AprilTag field data"

F = TypeVar('F', AprilTagFieldRefWpi, AprilTagFieldInlineWpi, AprilTagFieldInlineWpi, AprilTagFieldInlineSai)<|MERGE_RESOLUTION|>--- conflicted
+++ resolved
@@ -191,10 +191,6 @@
             target_format = None
         if need_store and (target_format is not None) and (self.format != target_format):
             need_load = True
-<<<<<<< HEAD
-        # print(f"Src={type(self).__name__}, dst={target.__name__}, need_load={need_load}, need_store={need_store}, target_format={target_format}")
-=======
->>>>>>> cb04f91e
 
         current = self
         if need_load:
