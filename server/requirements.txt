depthai
numpy
pydantic_core==2.14.6
pydantic==2.5.3
pynetworktables==2021.0.0
pynetworktables2js==2021.0.1
pyntcore
pyserial
typing_extensions==4.7.1
spectacularAI
matplotlib
robotpy
<<<<<<< HEAD
opencv-python
aiohttp
aiortc
=======
protobuf
>>>>>>> 30ca9cac
<|MERGE_RESOLUTION|>--- conflicted
+++ resolved
@@ -10,10 +10,8 @@
 spectacularAI
 matplotlib
 robotpy
-<<<<<<< HEAD
+protobuf
+# For video streaming
 opencv-python
 aiohttp
-aiortc
-=======
-protobuf
->>>>>>> 30ca9cac
+aiortc