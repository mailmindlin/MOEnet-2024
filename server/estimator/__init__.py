from typing import Optional, overload
import logging
from collections import OrderedDict
from functools import cached_property

from wpiutil.log import DataLog, DoubleLogEntry

from worker.msg import MsgPose, MsgDetections, MsgAprilTagPoses
from wpi_compat.datalog import StructLogEntry, StructArrayLogEntry, ProtoLogEntry
from typedef.geom import Transform3d, Rotation3d, Pose3d
from typedef import net, cfg
from util.log import child_logger
from util.clock import Clock, WallClock
from util.timemap import TimeMapper, IdentityTimeMapper
from util.timestamp import Timestamp

# from .pose1 import PoseEstimator
from .localization import PoseEstimator, StateMembers, SensorMode
from .tracker import ObjectTracker


class DataFusion:
	pose_estimator: PoseEstimator
	object_tracker: ObjectTracker

	def __init__(self, config: cfg.EstimatorConfig, clock: Optional[Clock] = None, *, log: Optional[logging.Logger], datalog: Optional[DataLog] = None) -> None:
		self.log = child_logger("data", log)
		self.datalog = datalog
		self.clock = clock or WallClock()
		self.config = config

		self.pose_estimator = PoseEstimator(config.pose, self.clock, log=self.log, datalog=self.datalog)
		self.object_tracker = ObjectTracker(config.detections)

		# Datalogs
		if self.datalog is not None:
			self._log_f2r = StructLogEntry(self.datalog, 'filt/fieldToRobot', Pose3d)
			self._log_f2o = StructLogEntry(self.datalog, 'filt/fieldToOdom', Pose3d)
			self._log_o2r = StructLogEntry(self.datalog, 'filt/odomToRobot', Transform3d)
			self._log_objdet = StructArrayLogEntry(self.datalog, 'filt/fieldToDetections', Pose3d)
			self._log_objdet_full = ProtoLogEntry(self.datalog, 'filt/detections', net.ObjectDetections)
			self._logFpsF2R = DoubleLogEntry(datalog, 'fps/field_to_robot')
			self._logFpsF2O = DoubleLogEntry(datalog, 'fps/field_to_odom')
			self._logFpsApriltag = DoubleLogEntry(datalog, 'fps/apriltag')
			self._logFpsDetections = DoubleLogEntry(datalog, 'fps/detections')
			now = clock.now()
			self._last_f2r_ts = now
			self._last_f2o_ts = now
			self._last_apr_ts = now
			self._last_det_ts = now

		# Track fresh data
		self.fresh_f2r = True
		self.fresh_f2o = True
		self.fresh_o2r = True
		self.fresh_det = True
	
	@cached_property
	def source_rio_odometry(self):
		members_2d = StateMembers.X | StateMembers.Y | StateMembers.Vx | StateMembers.Vy | StateMembers.Yaw
		return self.pose_estimator.make_odom('rioOdometry', Transform3d(), members_2d, mode=SensorMode.DIFFERENTIAL)
	
	@overload
	def odom_to_robot(self) -> Transform3d: ...
	def odom_to_robot(self, fresh: bool = False) -> Optional[Transform3d]:
		"Get the best estimated `odom`→`robot` corrective transform"
		if fresh and (not self.fresh_o2r):
			return None
<<<<<<< HEAD
		
		res = None
=======
		res = self.pose_estimator.odom_to_robot()
		if res is None:
			return None
>>>>>>> cb04f91e
		if fresh:
			self.fresh_o2r = False
			if self.datalog is not None:
				self._log_o2r.append(res)
		return res
	
	@overload
	def field_to_robot(self) -> Pose3d: ...
	def field_to_robot(self, fresh: bool = False) -> Optional[Pose3d]:
		"Get the most recent `field`→`robot` transform"
		if fresh and (not self.fresh_f2r):
			return None
<<<<<<< HEAD
		res = self.pose_estimator._get_filtered_odometry()
=======
		ts = self.clock.now()
		res = self.pose_estimator.field_to_robot(ts)
		if res is None:
			return None
>>>>>>> cb04f91e
		if fresh:
			self.fresh_f2r = False
			if self.datalog is not None:
				self._log_f2r.append(res)
		return res
	
	def transform_detections(self, robot_to_camera: Transform3d, detections: MsgDetections, mapper_loc: Optional[TimeMapper] = None, mapper_net: Optional[TimeMapper] = None) -> net.ObjectDetections:
		"Transform detections message into robot-space"
		if mapper_loc is not None:
			assert mapper_loc.clock_b == self.clock
		if mapper_net is not None:
			assert mapper_net.clock_a == self.clock
		
		# I'm not super happy with this method being on PoseEstimator, but whatever
		labels: OrderedDict[str, int] = OrderedDict()
		res: list[net.ObjectDetection] = list()
		timestamp     = detections.timestamp
		timestamp_loc = timestamp     if (mapper_loc is None) else mapper_loc.a_to_b(timestamp)
		timestamp_net = timestamp_loc if (mapper_net is None) else mapper_net.a_to_b(timestamp_loc)
		timestamp_net = net.Timestamp(
			seconds=int(timestamp_net / 1e9),
			nanos=int(timestamp_net % 1e9),
		)

		field_to_robot = Transform3d(Pose3d(), self.pose_estimator.field_to_robot(Timestamp.from_nanos(timestamp_loc)))
		field_to_camera = field_to_robot + robot_to_camera

		for detection in detections.detections:
			# Lookup or get next ID
			label_id = labels.setdefault(detection.label, len(labels))

			# Compute transforms
			camera_to_object = Transform3d(detection.position, Rotation3d())
			positionRobot = robot_to_camera + camera_to_object
			positionField = field_to_camera + camera_to_object

			# Fix datatype (ugh)
			detection_net = net.ObjectDetection(
				timestamp=timestamp_net,
				label_id=label_id,
				confidence=detection.confidence,
				positionRobot=net.Translation3d(
					x=positionRobot.x,
					y=positionRobot.y,
					z=positionRobot.z,
				),
				positionField=net.Translation3d(
					x=positionField.x,
					y=positionField.y,
					z=positionField.z,
				),
			)
			res.append(detection_net)
		
		return net.ObjectDetections(
			labels=list(labels.keys()),
			detections=res,
		)
	
	def record_apriltag(self, robot_to_camera: Transform3d, apriltags: MsgAprilTagPoses):
		timestamp = Timestamp.from_nanos(apriltags.timestamp, clock=WallClock())
		if self.datalog:
			delta = timestamp - self._last_apr_ts
			self._last_apr_ts = timestamp
			self._logFpsApriltag.append(1.0 / delta.total_seconds())
		
		self.fresh_f2r = True
		self.pose_estimator.record_apriltag(timestamp, robot_to_camera, apriltags.poses)
	
	def record_detections(self, robot_to_camera: Transform3d, detections: MsgDetections, mapper_loc: Optional[TimeMapper] = None):
		"Record some detections for tracking"
		if mapper_loc is not None:
			assert mapper_loc.clock_b == self.clock
		
		# I'm not super happy with this method being on PoseEstimator, but whatever
		timestamp     = Timestamp.from_nanos(detections.timestamp)
		timestamp_loc = timestamp if (mapper_loc is None) else mapper_loc.a_to_b(timestamp)

		if self.datalog:
			delta = timestamp - self._last_det_ts
			self._last_det_ts = timestamp
			self._logFpsDetections.append(1.0 / delta.total_seconds())

		field_to_robot = self.pose_estimator.field_to_robot(timestamp_loc)

		self.object_tracker.track(timestamp, detections, field_to_robot, robot_to_camera)
		self.fresh_det = True

	def get_detections(self, mapper_net: Optional[TimeMapper] = None, *, fresh = False) -> Optional[net.ObjectDetections]:
		"Get any new detections"
		if fresh and (not self.fresh_det):
			return None
		
		if mapper_net is None:
			mapper_net = IdentityTimeMapper(self.clock)
		assert mapper_net.clock_a == self.clock

		labels: OrderedDict[str, int] = OrderedDict()
		res: list[net.ObjectDetection] = list()

		for detection in self.object_tracker.items():
			# Lookup or get next ID
			label_id = labels.setdefault(detection.label, len(labels))

			ts_loc = detection.last_seen
			s, ns = mapper_net.a_to_b(ts_loc).split()
			ts_net = net.Timestamp(seconds=s, nanos=ns)

			# Compute transforms
			field_to_robot = self.pose_estimator.field_to_robot(ts_loc)
			field_to_object = detection.position
			robot_to_object = detection.position_rel(field_to_robot)

			# Fix datatype (ugh)
			res.append(net.ObjectDetection(
				timestamp=ts_net,
				label_id=label_id,
				confidence=detection.confidence,
				positionRobot=net.Translation3d(
					x=robot_to_object.x,
					y=robot_to_object.y,
					z=robot_to_object.z,
				),
				positionField=net.Translation3d(
					x=field_to_object.x,
					y=field_to_object.y,
					z=field_to_object.z,
				),
			))
		if fresh:
			self.fresh_det = False
		
		res = net.ObjectDetections(
			labels=list(labels.keys()),
			detections=res,
		)
		if self.datalog is not None:
			self._log_objdet_full.append(res)
			poses = [det.pose for det in self.object_tracker.items()]
			self._log_objdet.append(poses)
		return res<|MERGE_RESOLUTION|>--- conflicted
+++ resolved
@@ -66,14 +66,10 @@
 		"Get the best estimated `odom`→`robot` corrective transform"
 		if fresh and (not self.fresh_o2r):
 			return None
-<<<<<<< HEAD
 		
 		res = None
-=======
-		res = self.pose_estimator.odom_to_robot()
 		if res is None:
 			return None
->>>>>>> cb04f91e
 		if fresh:
 			self.fresh_o2r = False
 			if self.datalog is not None:
@@ -86,14 +82,10 @@
 		"Get the most recent `field`→`robot` transform"
 		if fresh and (not self.fresh_f2r):
 			return None
-<<<<<<< HEAD
+		ts = self.clock.now()
 		res = self.pose_estimator._get_filtered_odometry()
-=======
-		ts = self.clock.now()
-		res = self.pose_estimator.field_to_robot(ts)
 		if res is None:
 			return None
->>>>>>> cb04f91e
 		if fresh:
 			self.fresh_f2r = False
 			if self.datalog is not None:
